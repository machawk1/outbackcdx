--- conflicted
+++ resolved
@@ -1,14 +1,11 @@
 package tinycdxserver;
 
-<<<<<<< HEAD
 import javax.xml.stream.XMLOutputFactory;
 import javax.xml.stream.XMLStreamException;
 import javax.xml.stream.XMLStreamWriter;
-=======
 import org.iq80.leveldb.DB;
 import org.iq80.leveldb.DBIterator;
 
->>>>>>> 9eaa4eac
 import java.io.*;
 import java.net.ServerSocket;
 import java.nio.channels.Channel;
@@ -96,7 +93,7 @@
                     it.seek(Record.encodeKey(url, 0));
                     while (it.hasNext()) {
                         Record record = new Record(it.next());
-                        if (!record.keyurl.equals(url)) break;
+                        if (!record.urlkey.equals(url)) break;
                         out.append(record.toString()).append('\n');
                     }
                     out.flush();
